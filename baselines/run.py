import sys
import re
import multiprocessing
import os.path as osp
import gym
from collections import defaultdict
import tensorflow as tf
import numpy as np

from baselines.common.vec_env import VecFrameStack, VecNormalize, VecEnv, DummyVecEnv
from baselines.common.vec_env.vec_video_recorder import VecVideoRecorder
from baselines.common.cmd_util import common_arg_parser, parse_unknown_args, make_vec_env, make_env
from baselines.common.tf_util import get_session
from baselines import logger
from importlib import import_module
from contextlib import ExitStack
import time

try:
    from mpi4py import MPI
except ImportError:
    MPI = None

try:
    import pybullet_envs
except ImportError:
    pybullet_envs = None

try:
    import roboschool
except ImportError:
    roboschool = None

_game_envs = defaultdict(set)
for env in gym.envs.registry.all():
    # TODO: solve this with regexes
    env_type = env.entry_point.split(':')[0].split('.')[-1]
    _game_envs[env_type].add(env.id)

# reading benchmark names directly from retro requires
# importing retro here, and for some reason that crashes tensorflow
# in ubuntu
_game_envs['retro'] = {
    'BubbleBobble-Nes',
    'SuperMarioBros-Nes',
    'TwinBee3PokoPokoDaimaou-Nes',
    'SpaceHarrier-Nes',
    'SonicTheHedgehog-Genesis',
    'Vectorman-Genesis',
    'FinalFight-Snes',
    'SpaceInvaders-Snes',
}


def train(args, extra_args):
    env_type, env_id = get_env_type(args)
    print('env_type: {}'.format(env_type))

    total_timesteps = int(args.num_timesteps)
    seed = args.seed

    learn = get_learn_function(args.alg)
    alg_kwargs = get_learn_function_defaults(args.alg, env_type)
    alg_kwargs.update(extra_args)

    env = build_env(args)
    if args.save_video_interval != 0:
        env = VecVideoRecorder(env, osp.join(logger.get_dir(), "videos"), record_video_trigger=lambda x: x % args.save_video_interval == 0, video_length=args.save_video_length)

    if args.network:
        alg_kwargs['network'] = args.network
    else:
        if alg_kwargs.get('network') is None:
            alg_kwargs['network'] = get_default_network(env_type)
            
    if args.init_logstd:
        alg_kwargs['init_logstd'] = args.init_logstd

    print('Training {} on {}:{} with arguments \n{}'.format(args.alg, env_type, env_id, alg_kwargs))

    model = learn(
        env=env,
        seed=seed,
        total_timesteps=total_timesteps,
        **alg_kwargs
    )

    return model, env


def build_env(args):
    ncpu = multiprocessing.cpu_count()
    if sys.platform == 'darwin': ncpu //= 2
    nenv = args.num_env or ncpu
    alg = args.alg
    seed = args.seed

    env_type, env_id = get_env_type(args)

    if env_type in {'atari', 'retro'}:
        if alg == 'deepq':
            env = make_env(env_id, env_type, seed=seed, wrapper_kwargs={'frame_stack': True})
        elif alg == 'trpo_mpi':
            env = make_env(env_id, env_type, seed=seed)
        else:
            frame_stack_size = 4
            env = make_vec_env(env_id, env_type, nenv, seed, gamestate=args.gamestate, reward_scale=args.reward_scale)
            env = VecFrameStack(env, frame_stack_size)

    else:
        config = tf.ConfigProto(allow_soft_placement=True,
                               intra_op_parallelism_threads=1,
                               inter_op_parallelism_threads=1)
        config.gpu_options.allow_growth = True
        get_session(config=config)

        flatten_dict_observations = alg not in {'her'}
        env = make_vec_env(env_id, env_type, args.num_env or 1, seed, reward_scale=args.reward_scale, flatten_dict_observations=flatten_dict_observations)

        if env_type == 'mujoco':
            env = VecNormalize(env, use_tf=True)

    return env


def get_env_type(args):
    env_id = args.env

    if args.env_type is not None:
        return args.env_type, env_id

    # Re-parse the gym registry, since we could have new envs since last time.
    for env in gym.envs.registry.all():
        env_type = env.entry_point.split(':')[0].split('.')[-1]
        _game_envs[env_type].add(env.id)  # This is a set so add is idempotent

    if env_id in _game_envs.keys():
        env_type = env_id
        env_id = [g for g in _game_envs[env_type]][0]
    else:
        env_type = None
        for g, e in _game_envs.items():
            if env_id in e:
                env_type = g
                break
        if ':' in env_id:
            env_type = re.sub(r':.*', '', env_id)
        assert env_type is not None, 'env_id {} is not recognized in env types'.format(env_id, _game_envs.keys())

    return env_type, env_id


def get_default_network(env_type):
    if env_type in {'atari', 'retro'}:
        return 'cnn'
    else:
        return 'mlp'


def get_alg_module(alg, submodule=None):
    submodule = submodule or alg
    try:
        # first try to import the alg module from baselines
        alg_module = import_module('.'.join(['baselines', alg, submodule]))
    except ImportError:
        # then from rl_algs
        alg_module = import_module('.'.join(['rl_' + 'algs', alg, submodule]))

    return alg_module


def get_learn_function(alg):
    return get_alg_module(alg).learn


def get_learn_function_defaults(alg, env_type):
    try:
        alg_defaults = get_alg_module(alg, 'defaults')
        kwargs = getattr(alg_defaults, env_type)()
    except (ImportError, AttributeError):
        kwargs = {}
    return kwargs


def parse_cmdline_kwargs(args):
    '''
    convert a list of '='-spaced command-line arguments to a dictionary, evaluating python objects when possible
    '''
    def parse(v):

        assert isinstance(v, str)
        try:
            return eval(v)
        except (NameError, SyntaxError):
            return v

    return {k: parse(v) for k, v in parse_unknown_args(args).items()}


def configure_logger(log_path, **kwargs):
    if log_path is not None:
        logger.configure(log_path)
    else:
        logger.configure(**kwargs)


def set_train_noise(model, log_value):
    try:
        with tf.variable_scope('ppo2_model', reuse=True):
            logstd = tf.get_variable(name='pi/logstd')
            ass = tf.assign(logstd, np.full(logstd.shape, log_value))
            model.sess.run(ass)
    except:
        pass

def remove_train_noise(model):
    # set_train_noise(model, -np.inf)
    model.act_model.pd.remove_noise = True
    model.train_model.pd.remove_noise = True
    model.act_model.action = model.act_model.pd.sample()
    model.train_model.action = model.train_model.pd.sample()


def main(args):
    # configure logger, disable logging in child MPI processes (with rank > 0)

    arg_parser = common_arg_parser()
    args, unknown_args = arg_parser.parse_known_args(args)
    extra_args = parse_cmdline_kwargs(unknown_args)
    
    if MPI is None or MPI.COMM_WORLD.Get_rank() == 0:
        rank = 0
        configure_logger(args.log_path)
    else:
        rank = MPI.COMM_WORLD.Get_rank()
        configure_logger(args.log_path, format_strs=[])

    model, env = train(args, extra_args)

    if args.save_path is not None and rank == 0:
        save_path = osp.expanduser(args.save_path)
        model.save(save_path)

    if args.play_episodes > 0:
        logger.log("Running trained model")
<<<<<<< HEAD
        start_time = time.time()
        remove_train_noise(model)

        with ExitStack() as stack:  # handling orderly resource closure

            f = None
            if args.policy_path is not None:
               f = stack.enter_context(open(args.policy_path, 'w+'))

            obs = env.reset()

            state = model.initial_state if hasattr(model, 'initial_state') else None
            dones = np.zeros((1,))

            episode_rew = 0.       # batch average reward
            mean_rew = 0.          # average reward
            mean_sq_batch_avg = 0. # second moment of batch averages
            mean_batch_var = 0.    # mean of batch variances

            episode_counter = 0
            cycle_length = 0
            template_message = 'episodes {} to {} out of {}: mean reward={}'
            while episode_counter < args.play_episodes:
                if state is not None:
                    actions, _, state, _ = model.step(obs, S=state, M=dones)
                else:
                    actions, _, _, _ = model.step(obs)

                obs, rew, done, _ = env.step(actions)
                if args.policy_path is not None:
                   obs_str = ['%f,' % o for o in obs[0]] + ['%.6f,' % a for a in actions[0]]
                   line = ','.join(obs_str)
                   f.write(line + '\n')
                episode_rew += rew if isinstance(env, VecEnv) else rew
                done = done.any() if isinstance(done, np.ndarray) else done
                if done:
                    episode_counter += rew.size
                    cycle_length += 1
                    starting_episode = episode_counter < args.print_episodes
                    periodic_episode = args.print_period > 0 and cycle_length % args.print_period == 0
                    batch_mean = np.mean(episode_rew)
                    batch_var = np.var(episode_rew) if isinstance(env, VecEnv) else 0.
                    if starting_episode or periodic_episode:
                       print(template_message.format(episode_counter+1-rew.shape[0], episode_counter+1, args.play_episodes, batch_mean))
                       print('_________________________________________________________________')
                    mean_rew += batch_mean
                    mean_batch_var += batch_var
                    mean_sq_batch_avg += batch_mean * batch_mean
                    episode_rew = 0.
                    obs = env.reset()
                elif rew.shape[0] == 1 and episode_counter < args.print_episodes:
                    env.render()

            mean_rew = mean_rew / cycle_length
            mean_batch_var = mean_batch_var / cycle_length
            mean_sq_batch_avg = mean_sq_batch_avg / cycle_length

        print('\n' * int(args.print_episodes > 0))

        if isinstance(env, DummyVecEnv):
            print('*** TH price = ', env.theoretical_price())
        if args.play_episodes > 0:
            total_var_rew = mean_sq_batch_avg - mean_rew * mean_rew + mean_batch_var  # variance of means plus mean of variances
            print('*** MC price = ', mean_rew)
            print('*** MC error = ', np.sqrt(total_var_rew / args.play_episodes))
            print('*** MC wall time = %.2f seconds' % (time.time() - start_time))
=======
        obs = env.reset()

        state = model.initial_state if hasattr(model, 'initial_state') else None
        dones = np.zeros((1,))

        episode_rew = np.zeros(env.num_envs) if isinstance(env, VecEnv) else np.zeros(1)
        while True:
            if state is not None:
                actions, _, state, _ = model.step(obs,S=state, M=dones)
            else:
                actions, _, _, _ = model.step(obs)

            obs, rew, done, _ = env.step(actions)
            episode_rew += rew
            env.render()
            done_any = done.any() if isinstance(done, np.ndarray) else done
            if done_any:
                for i in np.nonzero(done)[0]:
                    print('episode_rew={}'.format(episode_rew[i]))
                    episode_rew[i] = 0
>>>>>>> 9ee399f5

    env.close()

    return model


if __name__ == '__main__':
    main(sys.argv)<|MERGE_RESOLUTION|>--- conflicted
+++ resolved
@@ -227,7 +227,7 @@
     arg_parser = common_arg_parser()
     args, unknown_args = arg_parser.parse_known_args(args)
     extra_args = parse_cmdline_kwargs(unknown_args)
-    
+
     if MPI is None or MPI.COMM_WORLD.Get_rank() == 0:
         rank = 0
         configure_logger(args.log_path)
@@ -243,7 +243,6 @@
 
     if args.play_episodes > 0:
         logger.log("Running trained model")
-<<<<<<< HEAD
         start_time = time.time()
         remove_train_noise(model)
 
@@ -310,28 +309,6 @@
             print('*** MC price = ', mean_rew)
             print('*** MC error = ', np.sqrt(total_var_rew / args.play_episodes))
             print('*** MC wall time = %.2f seconds' % (time.time() - start_time))
-=======
-        obs = env.reset()
-
-        state = model.initial_state if hasattr(model, 'initial_state') else None
-        dones = np.zeros((1,))
-
-        episode_rew = np.zeros(env.num_envs) if isinstance(env, VecEnv) else np.zeros(1)
-        while True:
-            if state is not None:
-                actions, _, state, _ = model.step(obs,S=state, M=dones)
-            else:
-                actions, _, _, _ = model.step(obs)
-
-            obs, rew, done, _ = env.step(actions)
-            episode_rew += rew
-            env.render()
-            done_any = done.any() if isinstance(done, np.ndarray) else done
-            if done_any:
-                for i in np.nonzero(done)[0]:
-                    print('episode_rew={}'.format(episode_rew[i]))
-                    episode_rew[i] = 0
->>>>>>> 9ee399f5
 
     env.close()
 
