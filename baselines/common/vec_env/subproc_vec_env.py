import multiprocessing as mp

import numpy as np
from .vec_env import VecEnv, CloudpickleWrapper, clear_mpi_env_vars


def worker(remote, parent_remote, env_fn_wrappers):
    def step_env(env, action):
        ob, reward, done, info = env.step(action)
        if done:
            ob = env.reset()
        return ob, reward, done, info

    parent_remote.close()
    envs = [env_fn_wrapper() for env_fn_wrapper in env_fn_wrappers.x]
    try:
        while True:
            cmd, data = remote.recv()
            if cmd == 'step':
                remote.send([step_env(env, action) for env, action in zip(envs, data)])
            elif cmd == 'reset':
                remote.send([env.reset() for env in envs])
            elif cmd == 'render':
                remote.send([env.render(mode='rgb_array') for env in envs])
            elif cmd == 'close':
                remote.close()
                break
            elif cmd == 'get_spaces_spec':
<<<<<<< HEAD
                remote.send((env.observation_space, env.action_space, env.spec))
            elif cmd == 'custom_agent':
                agent = env.custom_agent(**data)
                remote.send(agent)
=======
                remote.send(CloudpickleWrapper((envs[0].observation_space, envs[0].action_space, envs[0].spec)))
>>>>>>> 9ee399f5
            else:
                raise NotImplementedError
    except KeyboardInterrupt:
        print('SubprocVecEnv worker: got KeyboardInterrupt')
    finally:
        for env in envs:
            env.close()


class SubprocVecEnv(VecEnv):
    """
    VecEnv that runs multiple environments in parallel in subproceses and communicates with them via pipes.
    Recommended to use when num_envs > 1 and step() can be a bottleneck.
    """
    def __init__(self, env_fns, spaces=None, context='spawn', in_series=1):
        """
        Arguments:

        env_fns: iterable of callables -  functions that create environments to run in subprocesses. Need to be cloud-pickleable
        in_series: number of environments to run in series in a single process
        (e.g. when len(env_fns) == 12 and in_series == 3, it will run 4 processes, each running 3 envs in series)
        """
        self.waiting = False
        self.closed = False
        self.in_series = in_series
        nenvs = len(env_fns)
        assert nenvs % in_series == 0, "Number of envs must be divisible by number of envs to run in series"
        self.nremotes = nenvs // in_series
        env_fns = np.array_split(env_fns, self.nremotes)
        ctx = mp.get_context(context)
        self.remotes, self.work_remotes = zip(*[ctx.Pipe() for _ in range(self.nremotes)])
        self.ps = [ctx.Process(target=worker, args=(work_remote, remote, CloudpickleWrapper(env_fn)))
                   for (work_remote, remote, env_fn) in zip(self.work_remotes, self.remotes, env_fns)]
        for p in self.ps:
            p.daemon = True  # if the main process crashes, we should not cause things to hang
            with clear_mpi_env_vars():
                p.start()
        for remote in self.work_remotes:
            remote.close()

        self.remotes[0].send(('get_spaces_spec', None))
        observation_space, action_space, self.spec = self.remotes[0].recv().x
        self.viewer = None
        VecEnv.__init__(self, nenvs, observation_space, action_space)

    def step_async(self, actions):
        self._assert_not_closed()
        actions = np.array_split(actions, self.nremotes)
        for remote, action in zip(self.remotes, actions):
            remote.send(('step', action))
        self.waiting = True

    def step_wait(self):
        self._assert_not_closed()
        results = [remote.recv() for remote in self.remotes]
        results = _flatten_list(results)
        self.waiting = False
        obs, rews, dones, infos = zip(*results)
        return _flatten_obs(obs), np.stack(rews), np.stack(dones), infos

    def reset(self):
        self._assert_not_closed()
        for remote in self.remotes:
            remote.send(('reset', None))
        obs = [remote.recv() for remote in self.remotes]
        obs = _flatten_list(obs)
        return _flatten_obs(obs)

    def close_extras(self):
        self.closed = True
        if self.waiting:
            for remote in self.remotes:
                remote.recv()
        for remote in self.remotes:
            remote.send(('close', None))
        for p in self.ps:
            p.join()

    def get_images(self):
        self._assert_not_closed()
        for pipe in self.remotes:
            pipe.send(('render', None))
        imgs = [pipe.recv() for pipe in self.remotes]
        imgs = _flatten_list(imgs)
        return imgs

    def _assert_not_closed(self):
        assert not self.closed, "Trying to operate on a SubprocVecEnv after calling close()"

    def custom_agent(self, **kwargs):
        """Return a problem-specific policy."""

        self.remotes[0].send(('custom_agent', kwargs))
        agent = self.remotes[0].recv()
        return agent

    def __del__(self):
        if not self.closed:
            self.close()

def _flatten_obs(obs):
    assert isinstance(obs, (list, tuple))
    assert len(obs) > 0

    if isinstance(obs[0], dict):
        keys = obs[0].keys()
        return {k: np.stack([o[k] for o in obs]) for k in keys}
    else:
        return np.stack(obs)

def _flatten_list(l):
    assert isinstance(l, (list, tuple))
    assert len(l) > 0
    assert all([len(l_) > 0 for l_ in l])

    return [l__ for l_ in l for l__ in l_]<|MERGE_RESOLUTION|>--- conflicted
+++ resolved
@@ -26,14 +26,10 @@
                 remote.close()
                 break
             elif cmd == 'get_spaces_spec':
-<<<<<<< HEAD
-                remote.send((env.observation_space, env.action_space, env.spec))
+                remote.send(CloudpickleWrapper((envs[0].observation_space, envs[0].action_space, envs[0].spec)))
             elif cmd == 'custom_agent':
                 agent = env.custom_agent(**data)
                 remote.send(agent)
-=======
-                remote.send(CloudpickleWrapper((envs[0].observation_space, envs[0].action_space, envs[0].spec)))
->>>>>>> 9ee399f5
             else:
                 raise NotImplementedError
     except KeyboardInterrupt:
